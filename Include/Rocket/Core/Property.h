--- conflicted
+++ resolved
@@ -60,27 +60,21 @@
 		ABSOLUTE_UNIT = NUMBER | PX | DEG | RAD | COLOUR,
 
 		// Relative values.
-		PERCENT = 1 << 8,			// number suffixed by '%'; fetch as < float >
-		EM = 1 << 9,				// number suffixed by 'em'; fetch as < float >
+		EM = 1 << 8,				// number suffixed by 'em'; fetch as < float >
+		PERCENT = 1 << 9,			// number suffixed by '%'; fetch as < float >
 		REM = 1 << 10,				// number suffixed by 'rem'; fetch as < float >
-		RELATIVE_UNIT = EM | REM | PERCENT,
+		DP = 1 << 11,				// density-independent pixel; number suffixed by 'dp'; fetch as < float >
+		RELATIVE_UNIT = EM | REM | PERCENT | DP,
 
 		// Values based on pixels-per-inch.
-		INCH = 1 << 11,				// number suffixed by 'in'; fetch as < float >
-		CM = 1 << 12,				// number suffixed by 'cm'; fetch as < float >
-		MM = 1 << 13,				// number suffixed by 'mm'; fetch as < float >
-		PT = 1 << 14,				// number suffixed by 'pt'; fetch as < float >
-		PC = 1 << 15,				// number suffixed by 'pc'; fetch as < float >
+		INCH = 1 << 12,				// number suffixed by 'in'; fetch as < float >
+		CM = 1 << 13,				// number suffixed by 'cm'; fetch as < float >
+		MM = 1 << 14,				// number suffixed by 'mm'; fetch as < float >
+		PT = 1 << 15,				// number suffixed by 'pt'; fetch as < float >
+		PC = 1 << 16,				// number suffixed by 'pc'; fetch as < float >
 		PPI_UNIT = INCH | CM | MM | PT | PC,
 
-<<<<<<< HEAD
-
-		TRANSFORM = 1 << 16			// transform; fetch as < TransformRef >
-=======
-		REM = 1 << 13,				// number suffixed by 'rem'; fetch as < float >
-		DP = 1 << 14,				// density-independent pixel; number suffixed by 'dp'; fetch as < float >
-		RELATIVE_UNIT = EM | REM | PERCENT | DP
->>>>>>> f9ef5c79
+		TRANSFORM = 1 << 17			// transform; fetch as < TransformRef >
 	};
 
 	Property();
