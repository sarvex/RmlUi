--- conflicted
+++ resolved
@@ -55,15 +55,9 @@
 		bool checked = element->HasAttribute("checked");
 		element->SetPseudoClass("checked", checked);
 
-<<<<<<< HEAD
-		Rocket::Core::Dictionary parameters;
-		parameters["value"] = Rocket::Core::String(checked ? GetValue() : "");
+		Rml::Core::Dictionary parameters;
+		parameters["value"] = Rml::Core::String(checked ? GetValue() : "");
 		element->DispatchEvent(Core::EventId::Change, parameters);
-=======
-		Rml::Core::Dictionary parameters;
-		parameters.Set("value", Rml::Core::String(checked ? GetValue() : ""));
-		element->DispatchEvent("change", parameters);
->>>>>>> 4f13806c
 	}
 
 	return true;
