--- conflicted
+++ resolved
@@ -63,11 +63,7 @@
 		{
 			if (element)
 				element->RemoveReference();
-<<<<<<< HEAD
-			Core::Log::Message(Rocket::Core::Log::LT_ERROR, "Instancer failed to create element for tag %s.", name.c_str());
-=======
-			Core::Log::Message(Rml::Core::Log::LT_ERROR, "Instancer failed to create element for tag %s.", name.CString());
->>>>>>> 4f13806c
+			Core::Log::Message(Rml::Core::Log::LT_ERROR, "Instancer failed to create element for tag %s.", name.c_str());
 			return NULL;
 		}
 
@@ -122,11 +118,7 @@
 		Core::Element* element = Core::Factory::InstanceElement(parent, name, name, attributes);
 		if (!element)
 		{
-<<<<<<< HEAD
-			Core::Log::Message(Rocket::Core::Log::LT_ERROR, "Instancer failed to create element for tag %s.", name.c_str());
-=======
-			Core::Log::Message(Rml::Core::Log::LT_ERROR, "Instancer failed to create element for tag %s.", name.CString());
->>>>>>> 4f13806c
+			Core::Log::Message(Rml::Core::Log::LT_ERROR, "Instancer failed to create element for tag %s.", name.c_str());
 			return NULL;
 		}
 
