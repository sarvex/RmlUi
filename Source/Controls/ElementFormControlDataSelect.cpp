/*
 * This source file is part of RmlUi, the HTML/CSS Interface Middleware
 *
 * For the latest information, see http://github.com/mikke89/RmlUi
 *
 * Copyright (c) 2008-2010 CodePoint Ltd, Shift Technology Ltd
 * Copyright (c) 2019 The RmlUi Team, and contributors
 *
 * Permission is hereby granted, free of charge, to any person obtaining a copy
 * of this software and associated documentation files (the "Software"), to deal
 * in the Software without restriction, including without limitation the rights
 * to use, copy, modify, merge, publish, distribute, sublicense, and/or sell
 * copies of the Software, and to permit persons to whom the Software is
 * furnished to do so, subject to the following conditions:
 *
 * The above copyright notice and this permission notice shall be included in
 * all copies or substantial portions of the Software.
 * 
 * THE SOFTWARE IS PROVIDED "AS IS", WITHOUT WARRANTY OF ANY KIND, EXPRESS OR
 * IMPLIED, INCLUDING BUT NOT LIMITED TO THE WARRANTIES OF MERCHANTABILITY,
 * FITNESS FOR A PARTICULAR PURPOSE AND NONINFRINGEMENT. IN NO EVENT SHALL THE
 * AUTHORS OR COPYRIGHT HOLDERS BE LIABLE FOR ANY CLAIM, DAMAGES OR OTHER
 * LIABILITY, WHETHER IN AN ACTION OF CONTRACT, TORT OR OTHERWISE, ARISING FROM,
 * OUT OF OR IN CONNECTION WITH THE SOFTWARE OR THE USE OR OTHER DEALINGS IN
 * THE SOFTWARE.
 *
 */

#include "../../Include/RmlUi/Controls/ElementFormControlDataSelect.h"
#include "../../Include/RmlUi/Controls/DataQuery.h"
#include "../../Include/RmlUi/Controls/DataSource.h"
#include "../../Include/RmlUi/Controls/DataFormatter.h"
#include "WidgetDropDown.h"

namespace Rml {
namespace Controls {

// Constructs a new ElementFormControlDataSelect.
ElementFormControlDataSelect::ElementFormControlDataSelect(const Rml::Core::String& tag) : ElementFormControlSelect(tag)
{
	data_source = NULL;
	initialised = false;
}

ElementFormControlDataSelect::~ElementFormControlDataSelect()
{
	if (data_source != NULL) {
		data_source->DetachListener(this);
		data_source = NULL;
	}
}

// Sets the data source the control's options are driven from.
void ElementFormControlDataSelect::SetDataSource(const Rml::Core::String& _data_source)
{
	SetAttribute("source", _data_source);
}

// If a new data source has been set on the control, this will attach to it and build the initial
// options.
void ElementFormControlDataSelect::OnUpdate()
{
	if (!initialised)
	{
		initialised = true;

		if (ParseDataSource(data_source, data_table, GetAttribute< Rml::Core::String >("source", "")))
		{
			data_source->AttachListener(this);
			BuildOptions();
		}
	}
}

// Checks for changes to the data source or formatting attributes.
void ElementFormControlDataSelect::OnAttributeChange(const Core::ElementAttributes& changed_attributes)
{
	ElementFormControlSelect::OnAttributeChange(changed_attributes);

	if (changed_attributes.find("source") != changed_attributes.end())
	{
		if (data_source != NULL) {
			data_source->DetachListener(this);
			data_source = NULL;
		}

		initialised = false;
	}
	else if (changed_attributes.find("fields") != changed_attributes.end() ||
			 changed_attributes.find("valuefield") != changed_attributes.end() ||
			 changed_attributes.find("formatter") != changed_attributes.end())
	{
		BuildOptions();
	}
}

// Detaches from the data source and rebuilds the options.
void ElementFormControlDataSelect::OnDataSourceDestroy(DataSource* _data_source)
{
	if (data_source == _data_source)
	{
		data_source->DetachListener(this);
		data_source = NULL;
		data_table = "";

		BuildOptions();
	}
}

// Rebuilds the available options from the data source.
void ElementFormControlDataSelect::OnRowAdd(DataSource* RMLUI_UNUSED_PARAMETER(data_source), const Rml::Core::String& table, int RMLUI_UNUSED_PARAMETER(first_row_added), int RMLUI_UNUSED_PARAMETER(num_rows_added))
{
	RMLUI_UNUSED(data_source);
	RMLUI_UNUSED(first_row_added);
	RMLUI_UNUSED(num_rows_added);

	if (table == data_table)
		BuildOptions();
}

// Rebuilds the available options from the data source.
void ElementFormControlDataSelect::OnRowRemove(DataSource* RMLUI_UNUSED_PARAMETER(data_source), const Rml::Core::String& table, int RMLUI_UNUSED_PARAMETER(first_row_removed), int RMLUI_UNUSED_PARAMETER(num_rows_removed))
{
	RMLUI_UNUSED(data_source);
	RMLUI_UNUSED(first_row_removed);
	RMLUI_UNUSED(num_rows_removed);
	
	if (table == data_table)
		BuildOptions();
}

// Rebuilds the available options from the data source.
void ElementFormControlDataSelect::OnRowChange(DataSource* RMLUI_UNUSED_PARAMETER(data_source), const Rml::Core::String& table, int RMLUI_UNUSED_PARAMETER(first_row_changed), int RMLUI_UNUSED_PARAMETER(num_rows_changed))
{
	RMLUI_UNUSED(data_source);
	RMLUI_UNUSED(first_row_changed);
	RMLUI_UNUSED(num_rows_changed);
	
	if (table == data_table)
		BuildOptions();
}

// Rebuilds the available options from the data source.
void ElementFormControlDataSelect::OnRowChange(DataSource* RMLUI_UNUSED_PARAMETER(data_source), const Rml::Core::String& table)
{
	RMLUI_UNUSED(data_source);

	if (table == data_table)
		BuildOptions();
}

// Builds the option list from the data source.
void ElementFormControlDataSelect::BuildOptions()
{
	widget->ClearOptions();

	if (data_source == NULL)
		return;

	// Store the old selection value and index. These will be used to restore the selection to the
	// most appropriate option after the options have been rebuilt.
	Rml::Core::String old_value = GetValue();
	int old_selection = GetSelection();

	Rml::Core::String fields_attribute = GetAttribute<Rml::Core::String>("fields", "");
	Rml::Core::String valuefield_attribute = GetAttribute<Rml::Core::String>("valuefield", "");
	Rml::Core::String data_formatter_attribute = GetAttribute<Rml::Core::String>("formatter", "");
	DataFormatter* data_formatter = NULL;

	// Process the attributes.
	if (fields_attribute.empty())
	{
<<<<<<< HEAD
		Core::Log::Message(Rocket::Core::Log::LT_ERROR, "DataQuery failed, no fields specified for %s.", GetTagName().c_str());
=======
		Core::Log::Message(Rml::Core::Log::LT_ERROR, "DataQuery failed, no fields specified for %s.", GetTagName().CString());
>>>>>>> 4f13806c
		return;
	}

	if (valuefield_attribute.empty())
	{
		valuefield_attribute = fields_attribute.substr(0, fields_attribute.find(","));
	}

	if (!data_formatter_attribute.empty())
	{
		data_formatter = DataFormatter::GetDataFormatter(data_formatter_attribute);
		if (!data_formatter)
<<<<<<< HEAD
			Core::Log::Message(Rocket::Core::Log::LT_WARNING, "Unable to find data formatter named '%s', formatting skipped.", data_formatter_attribute.c_str());
=======
			Core::Log::Message(Rml::Core::Log::LT_WARNING, "Unable to find data formatter named '%s', formatting skipped.", data_formatter_attribute.CString());
>>>>>>> 4f13806c
	}

	// Build a list of attributes
	Rml::Core::String fields(valuefield_attribute);
	fields += ",";
	fields += fields_attribute;

	DataQuery query(data_source, data_table, fields);
	while (query.NextRow())
	{
		Rml::Core::StringList fields;
		Rml::Core::String value = query.Get<Rml::Core::String>(0, "");

		for (size_t i = 1; i < query.GetNumFields(); ++i)
			fields.push_back(query.Get< Rml::Core::String>(i, ""));

		Rml::Core::String formatted("");
		if (fields.size() > 0)
			formatted = fields[0];

		if (data_formatter)
			data_formatter->FormatData(formatted, fields);

		// Add the data as an option.
		widget->AddOption(formatted, value, -1, false);
	}

	// If an option was selected before, attempt to restore the selection to it.
	if (old_selection > -1)
	{
		// Try to find a selection with the same value as the previous one.
		for (int i = 0; i < GetNumOptions(); ++i)
		{
			SelectOption* option = GetOption(i);
			if (option->GetValue() == old_value)
			{
				widget->SetSelection(i, true);
				return;
			}
		}

		// Failed to find an option with the same value. Attempt to at least set the same index.
		int new_selection = Rml::Core::Math::Clamp(old_selection, 0, GetNumOptions() - 1);
		if (GetNumOptions() == 0)
			new_selection = -1;

		widget->SetSelection(new_selection, true);
	}
}

}
}<|MERGE_RESOLUTION|>--- conflicted
+++ resolved
@@ -170,11 +170,7 @@
 	// Process the attributes.
 	if (fields_attribute.empty())
 	{
-<<<<<<< HEAD
-		Core::Log::Message(Rocket::Core::Log::LT_ERROR, "DataQuery failed, no fields specified for %s.", GetTagName().c_str());
-=======
-		Core::Log::Message(Rml::Core::Log::LT_ERROR, "DataQuery failed, no fields specified for %s.", GetTagName().CString());
->>>>>>> 4f13806c
+		Core::Log::Message(Rml::Core::Log::LT_ERROR, "DataQuery failed, no fields specified for %s.", GetTagName().c_str());
 		return;
 	}
 
@@ -187,11 +183,7 @@
 	{
 		data_formatter = DataFormatter::GetDataFormatter(data_formatter_attribute);
 		if (!data_formatter)
-<<<<<<< HEAD
-			Core::Log::Message(Rocket::Core::Log::LT_WARNING, "Unable to find data formatter named '%s', formatting skipped.", data_formatter_attribute.c_str());
-=======
-			Core::Log::Message(Rml::Core::Log::LT_WARNING, "Unable to find data formatter named '%s', formatting skipped.", data_formatter_attribute.CString());
->>>>>>> 4f13806c
+			Core::Log::Message(Rml::Core::Log::LT_WARNING, "Unable to find data formatter named '%s', formatting skipped.", data_formatter_attribute.c_str());
 	}
 
 	// Build a list of attributes
