/*
 * This source file is part of RmlUi, the HTML/CSS Interface Middleware
 *
 * For the latest information, see http://github.com/mikke89/RmlUi
 *
 * Copyright (c) 2008-2010 CodePoint Ltd, Shift Technology Ltd
 * Copyright (c) 2019 The RmlUi Team, and contributors
 *
 * Permission is hereby granted, free of charge, to any person obtaining a copy
 * of this software and associated documentation files (the "Software"), to deal
 * in the Software without restriction, including without limitation the rights
 * to use, copy, modify, merge, publish, distribute, sublicense, and/or sell
 * copies of the Software, and to permit persons to whom the Software is
 * furnished to do so, subject to the following conditions:
 *
 * The above copyright notice and this permission notice shall be included in
 * all copies or substantial portions of the Software.
 *
 * THE SOFTWARE IS PROVIDED "AS IS", WITHOUT WARRANTY OF ANY KIND, EXPRESS OR
 * IMPLIED, INCLUDING BUT NOT LIMITED TO THE WARRANTIES OF MERCHANTABILITY,
 * FITNESS FOR A PARTICULAR PURPOSE AND NONINFRINGEMENT. IN NO EVENT SHALL THE
 * AUTHORS OR COPYRIGHT HOLDERS BE LIABLE FOR ANY CLAIM, DAMAGES OR OTHER
 * LIABILITY, WHETHER IN AN ACTION OF CONTRACT, TORT OR OTHERWISE, ARISING FROM,
 * OUT OF OR IN CONNECTION WITH THE SOFTWARE OR THE USE OR OTHER DEALINGS IN
 * THE SOFTWARE.
 *
 */

#include "precompiled.h"
#include <RmlUi/Core/BitmapFont/FontProvider.h>
#include "../FontFaceHandle.h"
#include <RmlUi/Core/FontDatabase.h>
#include <RmlUi/Core/StreamMemory.h>
#include "FontFamily.h"
#include <RmlUi/Core.h>
#include "BitmapFontDefinitions.h"
#include "FontParser.h"

namespace Rml {
namespace Core {
namespace BitmapFont {


FontProvider* FontProvider::instance = NULL;

FontProvider::FontProvider()
{
	RMLUI_ASSERT(instance == NULL);
	instance = this;
}

FontProvider::~FontProvider()
{
	RMLUI_ASSERT(instance == this);
	instance = NULL;
}

bool FontProvider::Initialise()
{
	if (instance == NULL)
	{
		new FontProvider();

		FontDatabase::AddFontProvider(instance);
	}

	return true;
}

void FontProvider::Shutdown()
{
	if (instance != NULL)
	{
		FontDatabase::RemoveFontProvider(instance);
		delete instance;
		instance = NULL;
	}
}

// Adds a new font face to the database, ignoring any family, style and weight information stored in the face itself.
bool FontProvider::LoadFontFace(const String& file_name)
{
	BitmapFontDefinitions *bm_font = (BitmapFontDefinitions*) instance->LoadFace(file_name);

	if (bm_font == NULL)
	{
		Log::Message(Log::LT_ERROR, "Failed to load font face from %s.", file_name.c_str());
		return false;
	}

	Font::Style style = bm_font->Face.Style;
	Font::Weight weight = bm_font->Face.Weight;

	if (instance->AddFace(bm_font, bm_font->Face.FamilyName, style, weight, true))
	{
		Log::Message(Log::LT_INFO, "Loaded font face %s (from %s).", bm_font->Face.FamilyName.c_str(), file_name.c_str());
		return true;
	}
	else
	{
		Log::Message(Log::LT_ERROR, "Failed to load font face %s (from %s).", bm_font->Face.FamilyName.c_str(), file_name.c_str());
		return false;
	}

	return true;
}

// Loads a new font face.
bool FontProvider::LoadFontFace(const String& file_name, const String& family, Font::Style style, Font::Weight weight)
{
	BitmapFontDefinitions *bm_font = (BitmapFontDefinitions*) instance->LoadFace(file_name);
	if (bm_font == NULL)
	{
		Log::Message(Log::LT_ERROR, "Failed to load font face from %s.", file_name.c_str());
		return false;
	}

	if (instance->AddFace(bm_font, family, style, weight, true))
	{
		Log::Message(Log::LT_INFO, "Loaded font face %s (from %s).", bm_font->Face.FamilyName.c_str(), file_name.c_str());
		return true;
	}
	else
	{
		Log::Message(Log::LT_ERROR, "Failed to load font face %s (from %s).", bm_font->Face.FamilyName.c_str(), file_name.c_str());
		return false;
	}

	return true;
}

bool FontProvider::LoadFontFace(const byte* data, int data_length)
{
	// TODO: Loading from memory
	return false;
}

// Adds a new font face to the database, loading from memory.
bool FontProvider::LoadFontFace(const byte* data, int data_length, const String& family, Font::Style style, Font::Weight weight)
{
	// TODO Loading from memory
	return false;
}

// Adds a loaded face to the appropriate font family.
bool FontProvider::AddFace(void* face, const String& family, Font::Style style, Font::Weight weight, bool release_stream)
{
<<<<<<< HEAD
	String family_lower = ToLower(family);
	Rocket::Core::FontFamily* font_family = NULL;
	FontFamilyMap::iterator iterator = instance->font_families.find(family_lower);
=======
	Rml::Core::FontFamily* font_family = NULL;
	FontFamilyMap::iterator iterator = instance->font_families.find(family);
>>>>>>> 4f13806c
	if (iterator != instance->font_families.end())
		font_family = (*iterator).second;
	else
	{
		font_family = new FontFamily(family_lower);
		instance->font_families[family_lower] = font_family;
	}

	return font_family->AddFace((BitmapFontDefinitions *) face, style, weight, release_stream);
	return true;
}

// Loads a FreeType face.
void* FontProvider::LoadFace(const String& file_name)
{
	BitmapFontDefinitions *bm_face = new BitmapFontDefinitions();
	FontParser parser( bm_face );

	FileInterface* file_interface = GetFileInterface();
	FileHandle handle = file_interface->Open(file_name);

	if (!handle)
	{
		return NULL;
	}

	size_t length = file_interface->Length(handle);

	byte* buffer = new byte[length];
	file_interface->Read(buffer, length, handle);
	file_interface->Close(handle);

	StreamMemory* stream = new StreamMemory( buffer, length );
	stream->SetSourceURL( file_name );

	parser.Parse( stream );

	bm_face->Face.Source = file_name;
	return bm_face;
}

// Loads a FreeType face from memory.
void* FontProvider::LoadFace(const byte* data, int data_length, const String& source, bool local_data)
{
	URL file_url = source + ".fnt";

	BitmapFontDefinitions *bm_face = new BitmapFontDefinitions();
	FontParser parser( bm_face );
	StreamMemory* stream = new StreamMemory( data, data_length );
	stream->SetSourceURL( file_url );

	parser.Parse( stream );

	bm_face->Face.Source = file_url.GetPathedFileName();
	return bm_face;
}

}
}
}<|MERGE_RESOLUTION|>--- conflicted
+++ resolved
@@ -145,14 +145,9 @@
 // Adds a loaded face to the appropriate font family.
 bool FontProvider::AddFace(void* face, const String& family, Font::Style style, Font::Weight weight, bool release_stream)
 {
-<<<<<<< HEAD
 	String family_lower = ToLower(family);
-	Rocket::Core::FontFamily* font_family = NULL;
+	Rml::Core::FontFamily* font_family = NULL;
 	FontFamilyMap::iterator iterator = instance->font_families.find(family_lower);
-=======
-	Rml::Core::FontFamily* font_family = NULL;
-	FontFamilyMap::iterator iterator = instance->font_families.find(family);
->>>>>>> 4f13806c
 	if (iterator != instance->font_families.end())
 		font_family = (*iterator).second;
 	else
