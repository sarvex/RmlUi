/*
 * This source file is part of libRocket, the HTML/CSS Interface Middleware
 *
 * For the latest information, see http://www.librocket.com
 *
 * Copyright (c) 2008-2010 CodePoint Ltd, Shift Technology Ltd
 *
 * Permission is hereby granted, free of charge, to any person obtaining a copy
 * of this software and associated documentation files (the "Software"), to deal
 * in the Software without restriction, including without limitation the rights
 * to use, copy, modify, merge, publish, distribute, sublicense, and/or sell
 * copies of the Software, and to permit persons to whom the Software is
 * furnished to do so, subject to the following conditions:
 *
 * The above copyright notice and this permission notice shall be included in
 * all copies or substantial portions of the Software.
 * 
 * THE SOFTWARE IS PROVIDED "AS IS", WITHOUT WARRANTY OF ANY KIND, EXPRESS OR
 * IMPLIED, INCLUDING BUT NOT LIMITED TO THE WARRANTIES OF MERCHANTABILITY,
 * FITNESS FOR A PARTICULAR PURPOSE AND NONINFRINGEMENT. IN NO EVENT SHALL THE
 * AUTHORS OR COPYRIGHT HOLDERS BE LIABLE FOR ANY CLAIM, DAMAGES OR OTHER
 * LIABILITY, WHETHER IN AN ACTION OF CONTRACT, TORT OR OTHERWISE, ARISING FROM,
 * OUT OF OR IN CONNECTION WITH THE SOFTWARE OR THE USE OR OTHER DEALINGS IN
 * THE SOFTWARE.
 *
 */

#include "precompiled.h"
#include "ElementStyle.h"
#include "ElementStyleCache.h"
#include <algorithm>
<<<<<<< HEAD
#include "../../Include/Rocket/Core/ElementDocument.h"
#include "../../Include/Rocket/Core/ElementUtilities.h"
#include "../../Include/Rocket/Core/Log.h"
#include "../../Include/Rocket/Core/Property.h"
#include "../../Include/Rocket/Core/PropertyDefinition.h"
#include "../../Include/Rocket/Core/PropertyDictionary.h"
#include "../../Include/Rocket/Core/StyleSheetSpecification.h"
=======
#include <Rocket/Core/ElementDocument.h>
#include <Rocket/Core/ElementUtilities.h>
#include <Rocket/Core/Log.h>
#include <Rocket/Core/Math.h>
#include <Rocket/Core/Property.h>
#include <Rocket/Core/PropertyDefinition.h>
#include <Rocket/Core/PropertyDictionary.h>
#include <Rocket/Core/StyleSheetSpecification.h>
#include <Rocket/Core/TransformPrimitive.h>
>>>>>>> 0ac59861
#include "ElementBackground.h"
#include "ElementBorder.h"
#include "ElementDecoration.h"
#include "ElementDefinition.h"
#include "FontFaceHandle.h"

namespace Rocket {
namespace Core {

ElementStyle::ElementStyle(Element* _element)
{
	local_properties = NULL;
	em_properties = NULL;
	definition = NULL;
	element = _element;
	cache = new ElementStyleCache(this);

	definition_dirty = true;
	child_definition_dirty = true;
}

ElementStyle::~ElementStyle()
{
	if (local_properties != NULL)
		delete local_properties;
	if (em_properties != NULL)
		delete em_properties;

	if (definition != NULL)
		definition->RemoveReference();

	delete cache;
}

static PropCounter prop_counter;

PropCounter &ElementStyle::GetPropCounter()
{
	return prop_counter;
}

// Returns the element's definition, updating if necessary.
const ElementDefinition* ElementStyle::GetDefinition()
{
	if (definition_dirty)
	{
		UpdateDefinition();
	}

	return definition;
}
	
void ElementStyle::UpdateDefinition()
{
	if (definition_dirty)
	{
		definition_dirty = false;
		
		ElementDefinition* new_definition = NULL;
		
		const StyleSheet* style_sheet = GetStyleSheet();
		if (style_sheet != NULL)
		{
			new_definition = style_sheet->GetElementDefinition(element);
		}
		
		// Switch the property definitions if the definition has changed.
		if (new_definition != definition || new_definition == NULL)
		{
			PropertyNameList properties;
			
			if (definition != NULL)
			{
				definition->GetDefinedProperties(properties, pseudo_classes);
				definition->RemoveReference();
			}
			
			definition = new_definition;
			
			if (definition != NULL)
				definition->GetDefinedProperties(properties, pseudo_classes);
			
			DirtyProperties(properties);
			element->GetElementDecoration()->ReloadDecorators();
		}
		else if (new_definition != NULL)
		{
			new_definition->RemoveReference();
		}
	}
	
	if (child_definition_dirty)
	{
		for (int i = 0; i < element->GetNumChildren(true); i++)
		{
			element->GetChild(i)->GetStyle()->UpdateDefinition();
		}
		
		child_definition_dirty = false;
	}
}

// Sets or removes a pseudo-class on the element.
void ElementStyle::SetPseudoClass(const String& pseudo_class, bool activate)
{
	size_t num_pseudo_classes = pseudo_classes.size();

	if (activate)
		pseudo_classes.insert(pseudo_class);
	else
		pseudo_classes.erase(pseudo_class);

	if (pseudo_classes.size() != num_pseudo_classes)
	{
		element->GetElementDecoration()->DirtyDecorators();

		const ElementDefinition* definition = element->GetDefinition();
		if (definition != NULL)
		{
			PropertyNameList properties;
			definition->GetDefinedProperties(properties, pseudo_classes, pseudo_class);
			DirtyProperties(properties);

			switch (definition->GetPseudoClassVolatility(pseudo_class))
			{
				case ElementDefinition::FONT_VOLATILE:
					element->DirtyFont();
					break;

				case ElementDefinition::STRUCTURE_VOLATILE:
					DirtyChildDefinitions();
					break;

				default:
					break;
			}
		}
	}
}

// Checks if a specific pseudo-class has been set on the element.
bool ElementStyle::IsPseudoClassSet(const String& pseudo_class) const
{
	return (pseudo_classes.find(pseudo_class) != pseudo_classes.end());
}

const PseudoClassList& ElementStyle::GetActivePseudoClasses() const
{
	return pseudo_classes;
}

// Sets or removes a class on the element.
void ElementStyle::SetClass(const String& class_name, bool activate)
{
	StringList::iterator class_location = std::find(classes.begin(), classes.end(), class_name);

	if (activate)
	{
		if (class_location == classes.end())
		{
			classes.push_back(class_name);
			DirtyDefinition();
		}
	}
	else
	{
		if (class_location != classes.end())
		{
			classes.erase(class_location);
			DirtyDefinition();
		}
	}
}

// Checks if a class is set on the element.
bool ElementStyle::IsClassSet(const String& class_name) const
{
	return std::find(classes.begin(), classes.end(), class_name) != classes.end();
}

// Specifies the entire list of classes for this element. This will replace any others specified.
void ElementStyle::SetClassNames(const String& class_names)
{
	classes.clear();
	StringUtilities::ExpandString(classes, class_names, ' ');
	DirtyDefinition();
}

// Returns the list of classes specified for this element.
String ElementStyle::GetClassNames() const
{
	String class_names;
	for (size_t i = 0; i < classes.size(); i++)
	{
		if (i != 0)
		{
			class_names.Append(" ");
		}
		class_names.Append(classes[i]);
	}

	return class_names;
}

// Sets a local property override on the element.
bool ElementStyle::SetProperty(const String& name, const String& value)
{
	if (local_properties == NULL)
		local_properties = new PropertyDictionary();

	if (StyleSheetSpecification::ParsePropertyDeclaration(*local_properties, name, value))
	{
		DirtyProperty(name);
		return true;
	}
	else
	{
		Log::Message(Log::LT_WARNING, "Syntax error parsing inline property declaration '%s: %s;'.", name.CString(), value.CString());
		return false;
	}
}

// Sets a local property override on the element to a pre-parsed value.
bool ElementStyle::SetProperty(const String& name, const Property& property)
{
	Property new_property = property;

	new_property.definition = StyleSheetSpecification::GetProperty(name);
	if (new_property.definition == NULL)
		return false;

	if (local_properties == NULL)
		local_properties = new PropertyDictionary();

	local_properties->SetProperty(name, new_property);
	DirtyProperty(name);

	return true;
}

// Removes a local property override on the element.
void ElementStyle::RemoveProperty(const String& name)
{
	if (local_properties == NULL)
		return;

	if (local_properties->GetProperty(name) != NULL)
	{
		local_properties->RemoveProperty(name);
		DirtyProperty(name);
	}
}

// Returns one of this element's properties.
const Property* ElementStyle::GetProperty(const String& name)
{
	if (prop_counter.find(name) == prop_counter.end())
		prop_counter[name] = 0;
	prop_counter[name] = prop_counter[name] + 1;

	const Property* local_property = GetLocalProperty(name);
	if (local_property != NULL)
		return local_property;

	// Fetch the property specification.
	const PropertyDefinition* property = StyleSheetSpecification::GetProperty(name);
	if (property == NULL)
		return NULL;

	// If we can inherit this property, return our parent's property.
	if (property->IsInherited())
	{
		Element* parent = element->GetParentNode();
		while (parent != NULL)
		{
			const Property* parent_property = parent->style->GetLocalProperty(name);
			if (parent_property)
				return parent_property;
			
			parent = parent->GetParentNode();
		}
	}

	// No property available! Return the default value.
	return property->GetDefaultValue();
}

// Returns one of this element's properties.
const Property* ElementStyle::GetLocalProperty(const String& name)
{
	// Check for overriding local properties.
	if (local_properties != NULL)
	{
		const Property* property = local_properties->GetProperty(name);
		if (property != NULL)
			return property;
	}

	// Check for a property defined in an RCSS rule.
	if (definition != NULL)
		return definition->GetProperty(name, pseudo_classes);

	return NULL;
}

// Resolves one of this element's properties.
float ElementStyle::ResolveProperty(const Property* property, float base_value)
{
	if (!property)
	{
		ROCKET_ERROR;
		return 0.0f;
	}

	switch (property->unit)
	{
		case Property::NUMBER:
		case Property::PX:
		case Property::DEG:
			return property->value.Get< float >();

		case Property::PERCENT:
			return base_value * property->value.Get< float >() * 0.01f;

		case Property::EM:
			return property->value.Get< float >() * ElementUtilities::GetFontSize(element);
<<<<<<< HEAD
		else if (property->unit & Property::REM)
			return property->value.Get< float >() * ElementUtilities::GetFontSize(element->GetOwnerDocument());
	}
=======
>>>>>>> 0ac59861

		case Property::RAD:
			return Math::RadiansToDegrees(property->value.Get< float >());
	}

	// Values based on pixels-per-inch.
	if (property->unit & Property::PPI_UNIT)
	{
		float inch = property->value.Get< float >() * element->GetRenderInterface()->GetPixelsPerInch();
		
		if (property->unit & Property::INCH) // inch
			return inch;
		if (property->unit & Property::CM) // centimeter
			return inch * (1.0f / 2.54f);
		if (property->unit & Property::MM) // millimeter
			return inch * (1.0f / 25.4f);
		if (property->unit & Property::PT) // point
			return inch * (1.0f / 72.0f);
		if (property->unit & Property::PC) // pica
			return inch * (1.0f / 6.0f);
	}

	// We're not a numeric property; return 0.
	return 0.0f;
}

// Resolves one of this element's properties.
float ElementStyle::ResolveProperty(const String& name, float base_value)
{
	const Property* property = GetProperty(name);
	if (!property)
	{
		ROCKET_ERROR;
		return 0.0f;
	}

	// The calculated value of the font-size property is inherited, so we need to check if this
	// is an inherited property. If so, then we return our parent's font size instead.
	if (name == FONT_SIZE && property->unit & Property::RELATIVE_UNIT)
	{
<<<<<<< HEAD
		// The calculated value of the font-size property is inherited, so we need to check if this
		// is an inherited property. If so, then we return our parent's font size instead.
		if (name == FONT_SIZE)
		{
			// If the rem unit is used, the font-size is inherited directly from the document,
			// otherwise we use the parent's font size.
			if (property->unit & Property::REM)
			{
				Rocket::Core::ElementDocument* owner_document = element->GetOwnerDocument();
				if (owner_document == NULL)
					return 0;

				base_value = element->GetOwnerDocument()->ResolveProperty(FONT_SIZE, 0);
			}
			else
			{
				Rocket::Core::Element* parent = element->GetParentNode();
				if (parent == NULL)
					return 0;

				if (GetLocalProperty(FONT_SIZE) == NULL)
					return parent->ResolveProperty(FONT_SIZE, 0);

				// The base value for font size is always the height of *this* element's parent's font.
				base_value = parent->ResolveProperty(FONT_SIZE, 0);
			}
		}
=======
		Rocket::Core::Element* parent = element->GetParentNode();
		if (parent == NULL)
			return 0;

		if (GetLocalProperty(FONT_SIZE) == NULL)
			return parent->ResolveProperty(FONT_SIZE, 0);

		// The base value for font size is always the height of *this* element's parent's font.
		base_value = parent->ResolveProperty(FONT_SIZE, 0);
>>>>>>> 0ac59861

		switch (property->unit)
		{
			case Property::PERCENT:
				return base_value * property->value.Get< float >() * 0.01f;

			case Property::EM:
				return property->value.Get< float >() * base_value;
		}
		else if (property->unit & Property::REM)
		{
			// If an rem-relative font size is specified, it is expressed relative to the document's
			// font height.
			if (name == FONT_SIZE)
				return property->value.Get< float >() * base_value;
			else
				return property->value.Get< float >() * ElementUtilities::GetFontSize(element->GetOwnerDocument());
		}
	}

<<<<<<< HEAD
	if (property->unit & Property::NUMBER || property->unit & Property::PX)
	{
		return property->value.Get< float >();
	}
    
    // Values based on pixels-per-inch.
	if (property->unit & Property::PPI_UNIT)
	{
		float inch = property->value.Get< float >() * element->GetRenderInterface()->GetPixelsPerInch();

		if (property->unit & Property::INCH) // inch
			return inch;
		if (property->unit & Property::CM) // centimeter
			return inch / 2.54f;
		if (property->unit & Property::MM) // millimeter
			return inch / 25.4f;
		if (property->unit & Property::PT) // point
			return inch / 72.0f;
		if (property->unit & Property::PC) // pica
			return inch / 6.0f;
	}

	// We're not a numeric property; return 0.
	return 0.0f;
=======
	return ResolveProperty(property, base_value);
>>>>>>> 0ac59861
}

// Iterates over the properties defined on the element.
bool ElementStyle::IterateProperties(int& index, PseudoClassList& property_pseudo_classes, String& name, const Property*& property)
{
	// First check for locally defined properties.
	if (local_properties != NULL)
	{
		if (index < local_properties->GetNumProperties())
		{
			PropertyMap::const_iterator i = local_properties->GetProperties().begin();
			for (int count = 0; count < index; ++count)
				++i;

			name = (*i).first;
			property = &((*i).second);
			property_pseudo_classes.clear();
			++index;

			return true;
		}
	}

	const ElementDefinition* definition = GetDefinition();
	if (definition != NULL)
	{
		int index_offset = 0;
		if (local_properties != NULL)
			index_offset = local_properties->GetNumProperties();

		// Offset the index to be relative to the definition before we start indexing. When we do get a property back,
		// check that it hasn't been overridden by the element's local properties; if so, continue on to the next one.
		index -= index_offset;
		while (definition->IterateProperties(index, pseudo_classes, property_pseudo_classes, name, property))
		{
			if (local_properties == NULL ||
				local_properties->GetProperty(name) == NULL)
			{
				index += index_offset;
				return true;
			}
		}

		return false;
	}

	return false;
}

// Returns the active style sheet for this element. This may be NULL.
StyleSheet* ElementStyle::GetStyleSheet() const
{
	ElementDocument* document = element->GetOwnerDocument();
	if (document != NULL)
		return document->GetStyleSheet();

	return NULL;
}

void ElementStyle::DirtyDefinition()
{
	definition_dirty = true;
	DirtyChildDefinitions();
	
	// Dirty the child definition update the element tree
	Element* parent = element->GetParentNode();
	while (parent)
	{
		parent->GetStyle()->child_definition_dirty = true;
		parent = parent->GetParentNode();
	}
}

void ElementStyle::DirtyChildDefinitions()
{
	for (int i = 0; i < element->GetNumChildren(true); i++)
		element->GetChild(i)->GetStyle()->DirtyDefinition();
}

// Dirties every property.
void ElementStyle::DirtyProperties()
{
	const PropertyNameList &properties = StyleSheetSpecification::GetRegisteredProperties();
	DirtyProperties(properties);
}

// Dirties em-relative properties.
void ElementStyle::DirtyEmProperties()
{
	const PropertyNameList &properties = StyleSheetSpecification::GetRegisteredProperties();

	if (!em_properties)
	{
		// Check if any of these are currently em-relative. If so, dirty them.
		em_properties = new PropertyNameList;
		for (PropertyNameList::const_iterator list_iterator = properties.begin(); list_iterator != properties.end(); ++list_iterator)
		{
			// Skip font-size; this is relative to our parent's em, not ours.
			if (*list_iterator == FONT_SIZE)
				continue;

			// Get this property from this element. If this is em-relative, then add it to the list to
			// dirty.
			if (element->GetProperty(*list_iterator)->unit == Property::EM)
				em_properties->insert(*list_iterator);
		}
	}

	if (!em_properties->empty())
		DirtyProperties(*em_properties, false);

	// Now dirty all of our descendant's font-size properties that are relative to ems.
	int num_children = element->GetNumChildren(true);
	for (int i = 0; i < num_children; ++i)
		element->GetChild(i)->GetStyle()->DirtyInheritedEmProperties();
}

// Dirties font-size on child elements if appropriate.
void ElementStyle::DirtyInheritedEmProperties()
{
	const Property* font_size = element->GetLocalProperty(FONT_SIZE);
	if (font_size == NULL)
	{
		int num_children = element->GetNumChildren(true);
		for (int i = 0; i < num_children; ++i)
			element->GetChild(i)->GetStyle()->DirtyInheritedEmProperties();
	}
	else
	{
		if (font_size->unit & Property::RELATIVE_UNIT)
			DirtyProperty(FONT_SIZE);
	}
}

// Dirties rem properties.
void ElementStyle::DirtyRemProperties()
{
	const PropertyNameList &properties = StyleSheetSpecification::GetRegisteredProperties();
	PropertyNameList rem_properties;

	// Dirty all the properties of this element that use the rem unit.
	for (PropertyNameList::const_iterator list_iterator = properties.begin(); list_iterator != properties.end(); ++list_iterator)
	{
		if (element->GetProperty(*list_iterator)->unit == Property::REM)
			rem_properties.insert(*list_iterator);
	}

	if (!rem_properties.empty())
		DirtyProperties(rem_properties, false);

	// Now dirty all of our descendant's properties that use the rem unit.
	int num_children = element->GetNumChildren(true);
	for (int i = 0; i < num_children; ++i)
		element->GetChild(i)->GetStyle()->DirtyRemProperties();
}

// Sets a single property as dirty.
void ElementStyle::DirtyProperty(const String& property)
{
	PropertyNameList properties;
	properties.insert(String(property));

	DirtyProperties(properties);
}

// Sets a list of properties as dirty.
void ElementStyle::DirtyProperties(const PropertyNameList& properties, bool clear_em_properties)
{
	if (properties.empty())
		return;

	bool all_inherited_dirty = 
		StyleSheetSpecification::GetRegisteredProperties() == properties ||
		StyleSheetSpecification::GetRegisteredInheritedProperties() == properties;

	if (all_inherited_dirty)
	{
		const PropertyNameList &all_inherited_properties = StyleSheetSpecification::GetRegisteredInheritedProperties();
		for (int i = 0; i < element->GetNumChildren(true); i++)
			element->GetChild(i)->GetStyle()->DirtyInheritedProperties(all_inherited_properties);

		// Clear all cached properties.
		cache->Clear();
	}
	else
	{
		PropertyNameList inherited_properties;

		for (PropertyNameList::const_iterator i = properties.begin(); i != properties.end(); ++i)
		{
			// If this property is an inherited property, then push it into the list to be passed onto our children.
			const PropertyDefinition* property = StyleSheetSpecification::GetProperty(*i);
			if (property != NULL &&
				property->IsInherited())
				inherited_properties.insert(*i);
		}

		// Pass the list of those properties that are inherited onto our children.
		if (!inherited_properties.empty())
		{
			for (int i = 0; i < element->GetNumChildren(true); i++)
				element->GetChild(i)->GetStyle()->DirtyInheritedProperties(inherited_properties);
		}

		// Clear cached properties.
		cache->Clear();
	}

	// clear the list of EM-properties, we will refill it in DirtyEmProperties
	if (clear_em_properties && em_properties != NULL)
	{
		delete em_properties;
		em_properties = NULL;
	}

	// And send the event.
	element->OnPropertyChange(properties);
}

// Sets a list of our potentially inherited properties as dirtied by an ancestor.
void ElementStyle::DirtyInheritedProperties(const PropertyNameList& properties)
{
	bool clear_em_properties = em_properties != NULL;

	PropertyNameList inherited_properties;
	for (PropertyNameList::const_iterator i = properties.begin(); i != properties.end(); ++i)
	{
		const Property *property = GetLocalProperty((*i));
		if (property == NULL)
		{
			inherited_properties.insert(*i);
			if (!clear_em_properties && em_properties != NULL && em_properties->find((*i)) != em_properties->end()) {
				clear_em_properties = true;
			}
		}
	}

	if (inherited_properties.empty())
		return;

	// clear the list of EM-properties, we will refill it in DirtyEmProperties
	if (clear_em_properties && em_properties != NULL)
	{
		delete em_properties;
		em_properties = NULL;
	}

	// Clear cached inherited properties.
	cache->ClearInherited();

	// Pass the list of those properties that this element doesn't override onto our children.
	for (int i = 0; i < element->GetNumChildren(true); i++)
		element->GetChild(i)->GetStyle()->DirtyInheritedProperties(inherited_properties);

	element->OnPropertyChange(properties);
}

void ElementStyle::GetBorderWidthProperties(const Property **border_top_width, const Property **border_bottom_width, const Property **border_left_width, const Property **bottom_right_width)
{
	cache->GetBorderWidthProperties(border_top_width, border_bottom_width, border_left_width, bottom_right_width);
}

void ElementStyle::GetMarginProperties(const Property **margin_top, const Property **margin_bottom, const Property **margin_left, const Property **margin_right)
{
	cache->GetMarginProperties(margin_top, margin_bottom, margin_left, margin_right);
}

void ElementStyle::GetPaddingProperties(const Property **padding_top, const Property **padding_bottom, const Property **padding_left, const Property **padding_right)
{
	cache->GetPaddingProperties(padding_top, padding_bottom, padding_left, padding_right);
}

void ElementStyle::GetDimensionProperties(const Property **width, const Property **height)
{
	cache->GetDimensionProperties(width, height);
}

void ElementStyle::GetLocalDimensionProperties(const Property **width, const Property **height)
{
	cache->GetLocalDimensionProperties(width, height);
}

void ElementStyle::GetOverflow(int *overflow_x, int *overflow_y)
{
	cache->GetOverflow(overflow_x, overflow_y);
}

int ElementStyle::GetPosition()
{
	return cache->GetPosition();
}

int ElementStyle::GetFloat()
{
	return cache->GetFloat();
}

int ElementStyle::GetDisplay()
{
	return cache->GetDisplay();
}

int ElementStyle::GetWhitespace()
{
	return cache->GetWhitespace();
}

const Property *ElementStyle::GetLineHeightProperty()
{
	return cache->GetLineHeightProperty();
}

int ElementStyle::GetTextAlign()
{
	return cache->GetTextAlign();
}

int ElementStyle::GetTextTransform()
{
	return cache->GetTextTransform();
}

const Property *ElementStyle::GetVerticalAlignProperty()
{
	return cache->GetVerticalAlignProperty();
}

// Returns 'perspective' property value from element's style or local cache.
const Property *ElementStyle::GetPerspective()
{
	return element->GetProperty(PERSPECTIVE);
}

// Returns 'perspective-origin-x' property value from element's style or local cache.
const Property *ElementStyle::GetPerspectiveOriginX()
{
	return element->GetProperty(PERSPECTIVE_ORIGIN_X);
}

// Returns 'perspective-origin-y' property value from element's style or local cache.
const Property *ElementStyle::GetPerspectiveOriginY()
{
	return element->GetProperty(PERSPECTIVE_ORIGIN_Y);
}

// Returns 'transform' property value from element's style or local cache.
const Property *ElementStyle::GetTransform()
{
	return element->GetProperty(TRANSFORM);
}

// Returns 'transform-origin-x' property value from element's style or local cache.
const Property *ElementStyle::GetTransformOriginX()
{
	return element->GetProperty(TRANSFORM_ORIGIN_X);
}

// Returns 'transform-origin-y' property value from element's style or local cache.
const Property *ElementStyle::GetTransformOriginY()
{
	return element->GetProperty(TRANSFORM_ORIGIN_Y);
}

// Returns 'transform-origin-z' property value from element's style or local cache.
const Property *ElementStyle::GetTransformOriginZ()
{
	return element->GetProperty(TRANSFORM_ORIGIN_Z);
}

}
}<|MERGE_RESOLUTION|>--- conflicted
+++ resolved
@@ -29,25 +29,15 @@
 #include "ElementStyle.h"
 #include "ElementStyleCache.h"
 #include <algorithm>
-<<<<<<< HEAD
 #include "../../Include/Rocket/Core/ElementDocument.h"
 #include "../../Include/Rocket/Core/ElementUtilities.h"
 #include "../../Include/Rocket/Core/Log.h"
+#include "../../Include/Rocket/Core/Math.h"
 #include "../../Include/Rocket/Core/Property.h"
 #include "../../Include/Rocket/Core/PropertyDefinition.h"
 #include "../../Include/Rocket/Core/PropertyDictionary.h"
 #include "../../Include/Rocket/Core/StyleSheetSpecification.h"
-=======
-#include <Rocket/Core/ElementDocument.h>
-#include <Rocket/Core/ElementUtilities.h>
-#include <Rocket/Core/Log.h>
-#include <Rocket/Core/Math.h>
-#include <Rocket/Core/Property.h>
-#include <Rocket/Core/PropertyDefinition.h>
-#include <Rocket/Core/PropertyDictionary.h>
-#include <Rocket/Core/StyleSheetSpecification.h>
-#include <Rocket/Core/TransformPrimitive.h>
->>>>>>> 0ac59861
+#include "../../Include/Rocket/Core/TransformPrimitive.h"
 #include "ElementBackground.h"
 #include "ElementBorder.h"
 #include "ElementDecoration.h"
@@ -374,12 +364,8 @@
 
 		case Property::EM:
 			return property->value.Get< float >() * ElementUtilities::GetFontSize(element);
-<<<<<<< HEAD
-		else if (property->unit & Property::REM)
+		case Property::REM:
 			return property->value.Get< float >() * ElementUtilities::GetFontSize(element->GetOwnerDocument());
-	}
-=======
->>>>>>> 0ac59861
 
 		case Property::RAD:
 			return Math::RadiansToDegrees(property->value.Get< float >());
@@ -390,16 +376,19 @@
 	{
 		float inch = property->value.Get< float >() * element->GetRenderInterface()->GetPixelsPerInch();
 		
-		if (property->unit & Property::INCH) // inch
-			return inch;
-		if (property->unit & Property::CM) // centimeter
-			return inch * (1.0f / 2.54f);
-		if (property->unit & Property::MM) // millimeter
-			return inch * (1.0f / 25.4f);
-		if (property->unit & Property::PT) // point
-			return inch * (1.0f / 72.0f);
-		if (property->unit & Property::PC) // pica
-			return inch * (1.0f / 6.0f);
+		switch (property->unit)
+		{
+			case Property::INCH: // inch
+				return inch;
+			case Property::CM: // centimeter
+				return inch * (1.0f / 2.54f);
+			case Property::MM: // millimeter
+				return inch * (1.0f / 25.4f);
+			case Property::PT: // point
+				return inch * (1.0f / 72.0f);
+			case Property::PC: // pica
+				return inch * (1.0f / 6.0f);
+		}
 	}
 
 	// We're not a numeric property; return 0.
@@ -420,45 +409,28 @@
 	// is an inherited property. If so, then we return our parent's font size instead.
 	if (name == FONT_SIZE && property->unit & Property::RELATIVE_UNIT)
 	{
-<<<<<<< HEAD
-		// The calculated value of the font-size property is inherited, so we need to check if this
-		// is an inherited property. If so, then we return our parent's font size instead.
-		if (name == FONT_SIZE)
-		{
-			// If the rem unit is used, the font-size is inherited directly from the document,
-			// otherwise we use the parent's font size.
-			if (property->unit & Property::REM)
-			{
-				Rocket::Core::ElementDocument* owner_document = element->GetOwnerDocument();
-				if (owner_document == NULL)
-					return 0;
-
-				base_value = element->GetOwnerDocument()->ResolveProperty(FONT_SIZE, 0);
-			}
-			else
-			{
-				Rocket::Core::Element* parent = element->GetParentNode();
-				if (parent == NULL)
-					return 0;
-
-				if (GetLocalProperty(FONT_SIZE) == NULL)
-					return parent->ResolveProperty(FONT_SIZE, 0);
-
-				// The base value for font size is always the height of *this* element's parent's font.
-				base_value = parent->ResolveProperty(FONT_SIZE, 0);
-			}
-		}
-=======
-		Rocket::Core::Element* parent = element->GetParentNode();
-		if (parent == NULL)
-			return 0;
-
-		if (GetLocalProperty(FONT_SIZE) == NULL)
-			return parent->ResolveProperty(FONT_SIZE, 0);
-
-		// The base value for font size is always the height of *this* element's parent's font.
-		base_value = parent->ResolveProperty(FONT_SIZE, 0);
->>>>>>> 0ac59861
+		// If the rem unit is used, the font-size is inherited directly from the document,
+		// otherwise we use the parent's font size.
+		if (property->unit & Property::REM)
+		{
+			Rocket::Core::ElementDocument* owner_document = element->GetOwnerDocument();
+			if (owner_document == NULL)
+				return 0;
+
+			base_value = element->GetOwnerDocument()->ResolveProperty(FONT_SIZE, 0);
+		}
+		else
+		{
+			Rocket::Core::Element* parent = element->GetParentNode();
+			if (parent == NULL)
+				return 0;
+
+			if (GetLocalProperty(FONT_SIZE) == NULL)
+				return parent->ResolveProperty(FONT_SIZE, 0);
+
+			// The base value for font size is always the height of *this* element's parent's font.
+			base_value = parent->ResolveProperty(FONT_SIZE, 0);
+		}
 
 		switch (property->unit)
 		{
@@ -467,46 +439,15 @@
 
 			case Property::EM:
 				return property->value.Get< float >() * base_value;
-		}
-		else if (property->unit & Property::REM)
-		{
-			// If an rem-relative font size is specified, it is expressed relative to the document's
-			// font height.
-			if (name == FONT_SIZE)
-				return property->value.Get< float >() * base_value;
-			else
+
+			case Property::REM:
+				// If an rem-relative font size is specified, it is expressed relative to the document's
+				// font height.
 				return property->value.Get< float >() * ElementUtilities::GetFontSize(element->GetOwnerDocument());
 		}
 	}
 
-<<<<<<< HEAD
-	if (property->unit & Property::NUMBER || property->unit & Property::PX)
-	{
-		return property->value.Get< float >();
-	}
-    
-    // Values based on pixels-per-inch.
-	if (property->unit & Property::PPI_UNIT)
-	{
-		float inch = property->value.Get< float >() * element->GetRenderInterface()->GetPixelsPerInch();
-
-		if (property->unit & Property::INCH) // inch
-			return inch;
-		if (property->unit & Property::CM) // centimeter
-			return inch / 2.54f;
-		if (property->unit & Property::MM) // millimeter
-			return inch / 25.4f;
-		if (property->unit & Property::PT) // point
-			return inch / 72.0f;
-		if (property->unit & Property::PC) // pica
-			return inch / 6.0f;
-	}
-
-	// We're not a numeric property; return 0.
-	return 0.0f;
-=======
 	return ResolveProperty(property, base_value);
->>>>>>> 0ac59861
 }
 
 // Iterates over the properties defined on the element.
