/*
 * This source file is part of libRocket, the HTML/CSS Interface Middleware
 *
 * For the latest information, see http://www.librocket.com
 *
 * Copyright (c) 2008-2010 CodePoint Ltd, Shift Technology Ltd
 *
 * Permission is hereby granted, free of charge, to any person obtaining a copy
 * of this software and associated documentation files (the "Software"), to deal
 * in the Software without restriction, including without limitation the rights
 * to use, copy, modify, merge, publish, distribute, sublicense, and/or sell
 * copies of the Software, and to permit persons to whom the Software is
 * furnished to do so, subject to the following conditions:
 *
 * The above copyright notice and this permission notice shall be included in
 * all copies or substantial portions of the Software.
 * 
 * THE SOFTWARE IS PROVIDED "AS IS", WITHOUT WARRANTY OF ANY KIND, EXPRESS OR
 * IMPLIED, INCLUDING BUT NOT LIMITED TO THE WARRANTIES OF MERCHANTABILITY,
 * FITNESS FOR A PARTICULAR PURPOSE AND NONINFRINGEMENT. IN NO EVENT SHALL THE
 * AUTHORS OR COPYRIGHT HOLDERS BE LIABLE FOR ANY CLAIM, DAMAGES OR OTHER
 * LIABILITY, WHETHER IN AN ACTION OF CONTRACT, TORT OR OTHERWISE, ARISING FROM,
 * OUT OF OR IN CONNECTION WITH THE SOFTWARE OR THE USE OR OTHER DEALINGS IN
 * THE SOFTWARE.
 *
 */

#include "precompiled.h"
#include "../../Include/Rocket/Core/PropertyDefinition.h"
#include "../../Include/Rocket/Core/Log.h"
#include "../../Include/Rocket/Core/StyleSheetSpecification.h"

namespace Rocket {
namespace Core {

PropertyDefinition::PropertyDefinition(const String& _default_value, bool _inherited, bool _forces_layout) : default_value(_default_value, Property::UNKNOWN)
{
	inherited = _inherited;
	forces_layout = _forces_layout;
}

PropertyDefinition::~PropertyDefinition()
{
}

// Registers a parser to parse values for this definition.
PropertyDefinition& PropertyDefinition::AddParser(const String& parser_name, const String& parser_parameters)
{
	ParserState new_parser;

	// Fetch the parser.
	new_parser.parser = StyleSheetSpecification::GetParser(parser_name);
	if (new_parser.parser == NULL)
	{
		Log::Message(Log::LT_ERROR, "Property was registered with invalid parser '%s'.", parser_name.CString());
		return *this;
	}

	// Split the parameter list, and set up the map.
	if (!parser_parameters.Empty())
	{
		StringList parameter_list;
		StringUtilities::ExpandString(parameter_list, parser_parameters);
		for (size_t i = 0; i < parameter_list.size(); i++)
			new_parser.parameters[parameter_list[i]] = (int) i;
	}

	parsers.push_back(new_parser);

	// If the default value has not been parsed successfully yet, run it through the new parser.
	if (default_value.unit == Property::UNKNOWN)
	{
		String unparsed_value = default_value.value.Get< String >();
		if (!new_parser.parser->ParseValue(default_value, unparsed_value, new_parser.parameters))
		{
			default_value.value.Set(unparsed_value);
			default_value.unit = Property::UNKNOWN;
		}
	}

	return *this;
}

// Called when parsing a RCSS declaration.
bool PropertyDefinition::ParseValue(Property& property, const String& value) const
{
	for (size_t i = 0; i < parsers.size(); i++)
	{
		if (parsers[i].parser->ParseValue(property, value, parsers[i].parameters))
		{
			property.definition = this;
			property.parser_index = (int) i;
			return true;
		}
	}

	property.unit = Property::UNKNOWN;
	return false;
}

// Called to convert a parsed property back into a value.
bool PropertyDefinition::GetValue(String& value, const Property& property) const
{
	value = property.value.Get< String >();

	switch (property.unit)
	{
		case Property::KEYWORD:
		{
			if (property.parser_index < 0 || property.parser_index >= (int) parsers.size())
				return false;

			int keyword = property.value.Get< int >();
			for (ParameterMap::const_iterator i = parsers[property.parser_index].parameters.begin(); i != parsers[property.parser_index].parameters.end(); ++i)
			{
				if ((*i).second == keyword)
				{
					value = (*i).first;
					break;
				}
			}

			return false;
		}
		break;

		case Property::COLOUR:
		{
			Colourb colour = property.value.Get< Colourb >();
			value.FormatString(32, "rgb(%d,%d,%d,%d)", colour.red, colour.green, colour.blue, colour.alpha);
		}
		break;

		case Property::PX:		value.Append("px"); break;
<<<<<<< HEAD
		case Property::DEG:		value.Append("deg"); break;
		case Property::RAD:		value.Append("rad"); break;
=======
		case Property::DP:		value.Append("dp"); break;
>>>>>>> f9ef5c79
		case Property::EM:		value.Append("em"); break;
		case Property::REM:		value.Append("rem"); break;
		case Property::PERCENT:	value.Append("%"); break;
		case Property::INCH:	value.Append("in"); break;
		case Property::CM:		value.Append("cm"); break;
		case Property::MM:		value.Append("mm"); break;
		case Property::PT:		value.Append("pt"); break;
		case Property::PC:		value.Append("pc"); break;
		default:					break;
	}

	return true;
}

// Returns true if this property is inherited from a parent to child elements.
bool PropertyDefinition::IsInherited() const
{
	return inherited;
}

// Returns true if this property forces a re-layout when changed.
bool PropertyDefinition::IsLayoutForced() const
{
	return forces_layout;
}

// Returns the default for this property.
const Property* PropertyDefinition::GetDefaultValue() const
{
	return &default_value;
}

}
}<|MERGE_RESOLUTION|>--- conflicted
+++ resolved
@@ -132,12 +132,9 @@
 		break;
 
 		case Property::PX:		value.Append("px"); break;
-<<<<<<< HEAD
 		case Property::DEG:		value.Append("deg"); break;
 		case Property::RAD:		value.Append("rad"); break;
-=======
 		case Property::DP:		value.Append("dp"); break;
->>>>>>> f9ef5c79
 		case Property::EM:		value.Append("em"); break;
 		case Property::REM:		value.Append("rem"); break;
 		case Property::PERCENT:	value.Append("%"); break;
